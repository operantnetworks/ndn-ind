/* -*- Mode:C++; c-file-style:"gnu"; indent-tabs-mode:nil -*- */
/**
 * Copyright (C) 2016-2017 Regents of the University of California.
 * @author: Jeff Thompson <jefft0@remap.ucla.edu>
 *
 * This program is free software: you can redistribute it and/or modify
 * it under the terms of the GNU Lesser General Public License as published by
 * the Free Software Foundation, either version 3 of the License, or
 * (at your option) any later version, with the additional exemption that
 * compiling, linking, and/or using OpenSSL is allowed.
 *
 * This program is distributed in the hope that it will be useful,
 * but WITHOUT ANY WARRANTY; without even the implied warranty of
 * MERCHANTABILITY or FITNESS FOR A PARTICULAR PURPOSE.  See the
 * GNU Lesser General Public License for more details.
 *
 * You should have received a copy of the GNU Lesser General Public License
 * along with this program.  If not, see <http://www.gnu.org/licenses/>.
 * A copy of the GNU Lesser General Public License is in the file COPYING.
 */

#include "../../c/security/ec-private-key.h"
#include <ndn-cpp/lite/security/ec-private-key-lite.hpp>

#if NDN_CPP_HAVE_LIBCRYPTO

namespace ndn {

EcPrivateKeyLite::EcPrivateKeyLite()
{
  ndn_EcPrivateKey_initialize(this);
}

EcPrivateKeyLite::~EcPrivateKeyLite()
{
  ndn_EcPrivateKey_finalize(this);
}

ndn_Error
EcPrivateKeyLite::decode
  (const uint8_t* privateKeyDer, size_t privateKeyDerLength)
{
  return ndn_EcPrivateKey_decode(this, privateKeyDer, privateKeyDerLength);
}

ndn_Error
EcPrivateKeyLite::setByCurve
  (int curveId, const uint8_t* value, size_t valueLength)
{
  return ndn_EcPrivateKey_setByCurve(this, curveId, value, valueLength);
}

ndn_Error
EcPrivateKeyLite::generate(uint32_t keySize)
{
  return ndn_EcPrivateKey_generate(this, keySize);
}

ndn_Error
EcPrivateKeyLite::encodePrivateKey
  (bool includeParameters, uint8_t* encoding, size_t& encodingLength) const
{
  return ndn_EcPrivateKey_encodePrivateKey
    (this, includeParameters ? 1 : 0, encoding, &encodingLength);
}

ndn_Error
EcPrivateKeyLite::encodePublicKey
  (bool includeParameters, uint8_t* encoding, size_t& encodingLength) const
{
  return ndn_EcPrivateKey_encodePublicKey
    (this, includeParameters ? 1 : 0. , encoding, &encodingLength);
}

ndn_Error
EcPrivateKeyLite::signWithSha256
  (const uint8_t* data, size_t dataLength, uint8_t* signature,
   size_t& signatureLength) const
{
  return ndn_EcPrivateKey_signWithSha256
    (this, data, dataLength, signature, &signatureLength);
}

<<<<<<< HEAD
ndn_Error
EcPrivateKeyLite::getCurveId(int& curveId) const
{
  return ndn_EcPrivateKey_getCurveId(this, &curveId);
}

}
=======
}

#endif // NDN_CPP_HAVE_LIBCRYPTO
>>>>>>> 783494c9
<|MERGE_RESOLUTION|>--- conflicted
+++ resolved
@@ -81,7 +81,6 @@
     (this, data, dataLength, signature, &signatureLength);
 }
 
-<<<<<<< HEAD
 ndn_Error
 EcPrivateKeyLite::getCurveId(int& curveId) const
 {
@@ -89,8 +88,5 @@
 }
 
 }
-=======
-}
 
-#endif // NDN_CPP_HAVE_LIBCRYPTO
->>>>>>> 783494c9
+#endif // NDN_CPP_HAVE_LIBCRYPTO